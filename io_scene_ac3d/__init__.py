# ##### BEGIN GPL LICENSE BLOCK #####
#
#  This program is free software; you can redistribute it and/or
#  modify it under the terms of the GNU General Public License
#  as published by the Free Software Foundation; either version 2
#  of the License, or (at your option) any later version.
#
#  This program is distributed in the hope that it will be useful,
#  but WITHOUT ANY WARRANTY; without even the implied warranty of
#  MERCHANTABILITY or FITNESS FOR A PARTICULAR PURPOSE.  See the
#  GNU General Public License for more details.
#
#  You should have received a copy of the GNU General Public License
#  along with this program; if not, write to the Free Software Foundation,
#  Inc., 51 Franklin Street, Fifth Floor, Boston, MA 02110-1301, USA.
#
# ##### END GPL LICENSE BLOCK #####

# <pep8 compliant>

# Most of this has been copied from the __init__.py file for the io_scene__xx
# folders of the standard 2.5.9 blender package and customised to
# act as a wrapper for the conventional AC3D importer/exporter

bl_info = {
	"name": "AC3D (.ac) format",
	"description": "AC3D model importer for blender.",
	"author": "Willian P. Germano, Chris Marr",
	"version": (1,0),
	"blender" : (2,5,7),
	"api": 36079,
	"location": "File > Import-Export",
	"warning": "",
	"wiki_url": "http://wiki.blender.org/index.php/Extensions:2.5/Py/Scripts/ImportAC3D",
	"tracker_url": "",
	"category": "Import-Export"
}

# To support reload properly, try to access a package var, if it's there,
# reload everything
if "bpy" in locals():
	import imp
	if 'import_ac3d' in locals():
		imp.reload(import_ac3d)
#	if 'export_ac3d' in locals():
#		imp.reload(export_ac3d)

import time
import datetime
import bpy
import mathutils
from math import radians
from bpy.props import StringProperty, BoolProperty, FloatProperty, EnumProperty
from bpy_extras.io_utils import ImportHelper, ExportHelper, axis_conversion


class ImportAC3D(bpy.types.Operator, ImportHelper):
	'''Import from AC3D file format (.ac)'''
	bl_idname = 'import_mesh.import_ac3d'
	bl_label = 'Import AC3D'
<<<<<<< HEAD
	bl_options = {'PRESET'}	
=======
	bl_options = {'PRESET'}
>>>>>>> 5954f398

	filename_ext = '.ac'
	filter_glob = StringProperty(default='*.ac', options={'HIDDEN'})

	use_image_search = BoolProperty(
							name='Image Search',
							description='Search subdirectories for any associated images',
							default=True)

	axis_forward = EnumProperty(
							name="Forward",
							items=(('X', "X Forward", ""),
								('Y', "Y Forward", ""),
								('Z', "Z Forward", ""),
								('-X', "-X Forward", ""),
								('-Y', "-Y Forward", ""),
								('-Z', "-Z Forward", ""),
							),
							default='Y',
						)

	axis_up = EnumProperty(
							name="Up",
							items=(('X', "X Up", ""),
								('Y', "Y Up", ""),
								('Z', "Z Up", ""),
								('-X', "-X Up", ""),
								('-Y', "-Y Up", ""),
								('-Z', "-Z Up", ""),
							),
							default='Z',
						)

	use_auto_smooth = BoolProperty(
							name="Auto Smooth",
							description="treats all set-smoothed faces with angles less than the specified angle as 'smooth' during render",
							default=False
						)
	#auto smooth angle will be defined by "crease" property
	use_transparency = BoolProperty(
							name="Use Transparency",
							description="Enable transparency for rendering if material alpha < 1.0",
							default=True,
						)

	transparency_method = EnumProperty(
							name="Transparency Method",
							items=(('MASK', "Mask", ""),
								('Z_TRANSPARENCY', "Z_Transp", ""),
								('RAYTRACE', "RayTrace", ""),
							),
							default='Z_TRANSPARENCY',
						)

	transparency_shadows = BoolProperty(
							name="Transparency Shadows",
							description="Allow shadows to pass through transparency",
							default=True,
						)

	display_transparency = BoolProperty(
							name="Display Transparency",
							description="Display transparency in materials with alpha < 1.0",
							default=True,
						)
	use_emis_as_mircol = BoolProperty(
							name="Use Emis as Mirror colour",
							description="Use Emission colour as Mirror colour",
							default=True,
						)


	def execute(self, context):
		from . import import_ac3d
		keywords = self.as_keywords(ignore=("axis_forward",
											"axis_up",
											"filter_glob",
											))

		global_matrix = axis_conversion(from_forward=self.axis_forward,
										from_up=self.axis_up,
										).to_4x4()

		keywords["global_matrix"] = global_matrix

		print('Importing file', self.filepath)
		t = time.mktime(datetime.datetime.now().timetuple())
		import_ac3d.ImportAC3D(self, context, **keywords)
		t = time.mktime(datetime.datetime.now().timetuple()) - t
		print('Finished importing in', t, 'seconds')
		return {'FINISHED'}

<<<<<<< HEAD
class ExportAC3D(bpy.types.Operator, ExportHelper):
	'''Export to AC3D file format (.ac)'''
	bl_idname = 'export_mesh.export_ac3d'
	bl_label = 'Export AC3D'
	bl_options = {'PRESET'}	

	filename_ext = '.ac'

	filter_glob = StringProperty(
							default='*.ac',
							options={'HIDDEN'}
							)

	axis_forward = EnumProperty(
								name="Forward",
								items=(('X', "X Forward", ""),
									('Y', "Y Forward", ""),
									('Z', "Z Forward", ""),
									('-X', "-X Forward", ""),
									('-Y', "-Y Forward", ""),
									('-Z', "-Z Forward", ""),
									),
								default='Y',
								)

	axis_up = EnumProperty(
							name="Up",
							items=(('X', "X Up", ""),
								('Y', "Y Up", ""),
								('Z', "Z Up", ""),
								('-X', "-X Up", ""),
								('-Y', "-Y Up", ""),
								('-Z', "-Z Up", ""),
								),
							default='Z',
							)
=======
>>>>>>> 5954f398

#class ExportAC3D(bpy.types.Operator, ExportHelper):
#	'''Export to AC3D file format (.ac)'''
#	bl_idname = 'export_mesh.export_ac3d'
#	bl_label = 'Export AC3D'
#	bl_options = {'PRESET'}
#
#	filename_ext = '.ac'
#
#	filter_glob = StringProperty(
#							default='*.ac',
#							options={'HIDDEN'}
#							)
#
#	axis_forward = EnumProperty(
#								name="Forward",
#								items=(('X', "X Forward", ""),
#									('Y', "Y Forward", ""),
#									('Z', "Z Forward", ""),
#									('-X', "-X Forward", ""),
#									('-Y', "-Y Forward", ""),
#									('-Z', "-Z Forward", ""),
#									),
#								default='Y',
#								)
#
#	axis_up = EnumProperty(
#							name="Up",
#							items=(('X', "X Up", ""),
#								('Y', "Y Up", ""),
#								('Z', "Z Up", ""),
#								('-X', "-X Up", ""),
#								('-Y', "-Y Up", ""),
#								('-Z', "-Z Up", ""),
#								),
#							default='Z',
#							)
#
#	use_selection = BoolProperty(
#							name="Selection Only",
#							description="Export selected objects only",
#							default=False,
#							)
#
#	skip_data = BoolProperty(
#							name="Skip Data",
#							description="don't export mesh names as data fields",
#							default=False,
#							)
#	global_coords = BoolProperty(
#							name="Global Co-ordinates",
#							description="Transform all vertices of all meshes to global coordinates",
#							default=False,
#							)
#	mircol_as_amb = BoolProperty(
#							name="Mirror col as Amb",
#							description="export mirror colour as ambient colour",
#							default=False,
#							)
#	mircol_as_emis = BoolProperty(
#							name="Mirror col as Emis",
#							description="export mirror colour as emissive colour",
#							default=False,
#							)
#	no_split = BoolProperty(
#							name="No Split",
#							description="don't split meshes with multiple textures (or both textured and non-textured polygons)",
#							default=True,
#							)
#
#	def execute(self, context):
#		from . import export_ac3d
#		keywords = self.as_keywords(ignore=("axis_forward",
#											"axis_up",
#											"filter_glob",
#											))
#
#		global_matrix = axis_conversion(to_forward=self.axis_forward,
#										to_up=self.axis_up,
#										).to_4x4()
#
#		keywords["global_matrix"] = global_matrix
#
#		print('Exporting file', self.filepath)
#		return export_ac3d.save(self, context, **keywords)


def menu_func_import(self, context):
	self.layout.operator(ImportAC3D.bl_idname, text='AC3D (.ac)')


#def menu_func_export(self, context):
#	self.layout.operator(ExportAC3D.bl_idname, text='AC3D (.ac)')


def register():
	bpy.utils.register_module(__name__)
	bpy.types.INFO_MT_file_import.append(menu_func_import)
#	bpy.types.INFO_MT_file_export.append(menu_func_export)

def unregister():
	bpy.utils.unregister_module(__name__)
	bpy.types.INFO_MT_file_import.remove(menu_func_import)
#	bpy.types.INFO_MT_file_export.remove(menu_func_export)

if __name__ == "__main__":
	register()<|MERGE_RESOLUTION|>--- conflicted
+++ resolved
@@ -58,11 +58,7 @@
 	'''Import from AC3D file format (.ac)'''
 	bl_idname = 'import_mesh.import_ac3d'
 	bl_label = 'Import AC3D'
-<<<<<<< HEAD
 	bl_options = {'PRESET'}	
-=======
-	bl_options = {'PRESET'}
->>>>>>> 5954f398
 
 	filename_ext = '.ac'
 	filter_glob = StringProperty(default='*.ac', options={'HIDDEN'})
@@ -154,46 +150,6 @@
 		t = time.mktime(datetime.datetime.now().timetuple()) - t
 		print('Finished importing in', t, 'seconds')
 		return {'FINISHED'}
-
-<<<<<<< HEAD
-class ExportAC3D(bpy.types.Operator, ExportHelper):
-	'''Export to AC3D file format (.ac)'''
-	bl_idname = 'export_mesh.export_ac3d'
-	bl_label = 'Export AC3D'
-	bl_options = {'PRESET'}	
-
-	filename_ext = '.ac'
-
-	filter_glob = StringProperty(
-							default='*.ac',
-							options={'HIDDEN'}
-							)
-
-	axis_forward = EnumProperty(
-								name="Forward",
-								items=(('X', "X Forward", ""),
-									('Y', "Y Forward", ""),
-									('Z', "Z Forward", ""),
-									('-X', "-X Forward", ""),
-									('-Y', "-Y Forward", ""),
-									('-Z', "-Z Forward", ""),
-									),
-								default='Y',
-								)
-
-	axis_up = EnumProperty(
-							name="Up",
-							items=(('X', "X Up", ""),
-								('Y', "Y Up", ""),
-								('Z', "Z Up", ""),
-								('-X', "-X Up", ""),
-								('-Y', "-Y Up", ""),
-								('-Z', "-Z Up", ""),
-								),
-							default='Z',
-							)
-=======
->>>>>>> 5954f398
 
 #class ExportAC3D(bpy.types.Operator, ExportHelper):
 #	'''Export to AC3D file format (.ac)'''
